# OpenSTA, Static Timing Analyzer
# Copyright (c) 2024, Parallax Software, Inc.
# 
# This program is free software: you can redistribute it and/or modify
# it under the terms of the GNU General Public License as published by
# the Free Software Foundation, either version 3 of the License, or
# (at your option) any later version.
# 
# This program is distributed in the hope that it will be useful,
# but WITHOUT ANY WARRANTY; without even the implied warranty of
# MERCHANTABILITY or FITNESS FOR A PARTICULAR PURPOSE. See the
# GNU General Public License for more details.
# 
# You should have received a copy of the GNU General Public License
# along with this program. If not, see <https://www.gnu.org/licenses/>.

# Regression variables.

# Application program to run tests on.
set app "sta"
set sta_dir [file dirname $test_dir]
set app_path [file join $sta_dir "app" $app]
# Application options.
set app_options "-no_init -no_splash -exit"
# Log files for each test are placed in result_dir.
set result_dir [file join $test_dir "results"]
# Collective diffs.
set diff_file [file join $result_dir "diffs"]
# File containing list of failed tests.
set failure_file [file join $result_dir "failures"]
# Use the DIFF_OPTIONS envar to change the diff options
# (Solaris diff doesn't support this envar)
set diff_options "-c"
if [info exists env(DIFF_OPTIONS)] {
  set diff_options $env(DIFF_OPTIONS)
}

set valgrind_suppress [file join $test_dir valgrind.suppress]
set valgrind_options "--num-callers=20 --leak-check=full --freelist-vol=100000000 --leak-resolution=high --suppressions=$valgrind_suppress"
if { [exec "uname"] == "Darwin" } {
  append valgrind_options " --dsymutil=yes"
}

proc cleanse_logfile { test log_file } {
  # Nothing to be done here.
}

################################################################

# Record a test in the regression suite.
proc record_test { test cmd_dir } {
  global cmd_dirs test_groups
  set cmd_dirs($test) $cmd_dir
  lappend test_groups(all) $test
  return $test
}

# Record tests in the $STA/test directory.
proc record_sta_tests { tests } {
  global test_dir
  foreach test $tests {
    # Prune commented tests from the list.
    if { [string index $test 0] != "#" } {
      record_test $test $test_dir
    }
  }
}

# Record tests in the $STA/examples directory.
proc record_example_tests { tests } {
  global test_dir test_groups
  set example_dir [file join $test_dir ".." "examples"]
  foreach test $tests {
    # Prune commented tests from the list.
    if { [string index $test 0] != "#" } {
      record_test $test $example_dir
    }
  }
}

################################################################

proc define_test_group { name tests } {
  global test_groups
  set test_groups($name) $tests
}

proc group_tests { name } {
  global test_groups
  return $test_groups($name)
}

# Clear the test lists.
proc clear_tests {} {
  global test_groups
  unset test_groups
}

proc list_delete { list delete } {
  set result {}
  foreach item $list {
    if { [lsearch $delete $item] == -1 } {
      lappend result $item
    }
  }
  return $result
}

################################################################

# Regression test lists.

# Record tests in sta/examples
record_example_tests {
  sdf_delays
  delay_calc
  min_max_delays
  spef_parasitics
  multi_corner
  power
  power_vcd
}

record_sta_tests {
  prima3
  verilog_attribute
  liberty_arcs_one2one_1
  liberty_arcs_one2one_2
  get_is_memory
  get_filter
  get_noargs
  get_objrefs
  get_lib_pins_of_objects
  report_checks_src_attr
  report_json1
  report_json2
  liberty_latch3
<<<<<<< HEAD
  suppress_msg
=======
  liberty_ccsn
>>>>>>> 3797548f
}

define_test_group fast [group_tests all]<|MERGE_RESOLUTION|>--- conflicted
+++ resolved
@@ -135,11 +135,8 @@
   report_json1
   report_json2
   liberty_latch3
-<<<<<<< HEAD
+  liberty_ccsn
   suppress_msg
-=======
-  liberty_ccsn
->>>>>>> 3797548f
 }
 
 define_test_group fast [group_tests all]