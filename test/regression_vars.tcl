--- conflicted
+++ resolved
@@ -135,13 +135,8 @@
   report_checks_src_attr
   report_json1
   report_json2
-<<<<<<< HEAD
-  liberty_latch3
-  liberty_ccsn
   suppress_msg
-=======
   verilog_attribute
->>>>>>> 068183a4
 }
 
 define_test_group fast [group_tests all]