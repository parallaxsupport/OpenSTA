--- conflicted
+++ resolved
@@ -34,258 +34,7 @@
 
 typedef Map<string, VerilogDcl*> VerilogDclMap;
 typedef Vector<bool> VerilogConstantValue;
-<<<<<<< HEAD
-// Max base 10 constant net value (for strtoll).
-typedef unsigned long long VerilogConstant10;
-
-extern VerilogReader *verilog_reader;
-
-class VerilogReader
-{
-public:
-  explicit VerilogReader(NetworkReader *network);
-  ~VerilogReader();
-  bool read(const char *filename);
-  // flex YY_INPUT yy_n_chars arg changed definition from int to size_t,
-  // so provide both forms.
-  void getChars(char *buf,
-		size_t &result,
-		size_t max_size);
-  void getChars(char *buf,
-		int &result,
-		size_t max_size);
-  void makeModule(const char *module_name,
-                  VerilogNetSeq *ports,
-                  VerilogStmtSeq *stmts,
-                  VerilogAttributeStmtSeq *attribute_stmts,
-                  int line);
-  void makeModule(const char *module_name,
-                  VerilogStmtSeq *port_dcls,
-                  VerilogStmtSeq *stmts,
-                  VerilogAttributeStmtSeq *attribute_stmts,
-                  int line);
-  VerilogDcl *makeDcl(PortDirection *dir,
-                      VerilogDclArgSeq *args,
-                      VerilogAttributeStmtSeq* attribute_stmts,
-                      int line);
-  VerilogDcl *makeDcl(PortDirection *dir,
-                      VerilogDclArg *arg,
-                      VerilogAttributeStmtSeq* attribute_stmts,
-                      int line);
-  VerilogDclArg *makeDclArg(const char *net_name);
-  VerilogDclArg*makeDclArg(VerilogAssign *assign);
-  VerilogDclBus *makeDclBus(PortDirection *dir,
-                            int from_index,
-                            int to_index,
-                            VerilogDclArg *arg,
-                            VerilogAttributeStmtSeq* attribute_stmts,
-                            int line);
-  VerilogDclBus *makeDclBus(PortDirection *dir,
-                            int from_index,
-                            int to_index,
-                            VerilogDclArgSeq *args,
-                            VerilogAttributeStmtSeq* attribute_stmts,
-                            int line);
-  VerilogInst *makeModuleInst(const char *module_name,
-                              const char *inst_name,
-                              VerilogNetSeq *pins,
-                              VerilogAttributeStmtSeq* attribute_stmts,
-                              const int line);
-  VerilogAssign *makeAssign(VerilogNet *lhs,
-			    VerilogNet *rhs,
-			    int line);
-  VerilogNetScalar *makeNetScalar(const char *name);
-  VerilogNetPortRef *makeNetNamedPortRefScalarNet(const char *port_vname);
-  VerilogNetPortRef *makeNetNamedPortRefScalarNet(const char *port_name,
-						  const char *net_name);
-  VerilogNetPortRef *makeNetNamedPortRefBitSelect(const char *port_name,
-						  const char *bus_name,
-						  int index);
-  VerilogNetPortRef *makeNetNamedPortRefScalar(const char *port_name,
-					       VerilogNet *net);
-  VerilogNetPortRef *makeNetNamedPortRefBit(const char *port_name,
-					    int index,
-					    VerilogNet *net);
-  VerilogNetPortRef *makeNetNamedPortRefPart(const char *port_name,
-					     int from_index,
-					     int to_index,
-					     VerilogNet *net);
-  VerilogNetConcat *makeNetConcat(VerilogNetSeq *nets);
-  VerilogNetConstant *makeNetConstant(const char *constant);
-  VerilogNetBitSelect *makeNetBitSelect(const char *name,
-					int index);
-  VerilogNetPartSelect *makeNetPartSelect(const char *name,
-					  int from_index,
-					  int to_index);
-  VerilogModule *module(Cell *cell);
-  Instance *linkNetwork(const char *top_cell_name,
-			bool make_black_boxes,
-			Report *report,
-                        bool delete_modules);
-  int line() const { return line_; }
-  const char *filename() const { return filename_.c_str(); }
-  void incrLine();
-  Report *report() const { return report_; }
-  void error(int id,
-             const char *filename,
-	     int line,
-	     const char *fmt, ...);
-  void warn(int id,
-            const char *filename,
-	    int line,
-	    const char *fmt, ...);
-  const char *zeroNetName() const { return zero_net_name_; }
-  const char *oneNetName() const { return one_net_name_; }
-  void deleteModules();
-  void reportStmtCounts();
-  const char *constant10Max() const { return constant10_max_; }
-  size_t constant10MaxLength() const { return constant10_max_length_; }
-  string
-  verilogName(VerilogModuleInst *inst);
-  string
-  instanceVerilogName(const char *inst_name);
-  string
-  netVerilogName(const char *net_name);
-  static const char *unconnected_net_name_;
-
-protected:
-  void init(const char *filename);
-  void makeCellPorts(Cell *cell,
-		     VerilogModule *module,
-		     VerilogNetSeq *ports);
-  Port *makeCellPort(Cell *cell,
-		     VerilogModule *module,
-		     const char *port_name);
-  void makeNamedPortRefCellPorts(Cell *cell,
-				 VerilogModule *module,
-				 VerilogNet *mod_port,
-				 set<string> &port_names);
-  void checkModuleDcls(VerilogModule *module,
-		       set<string> &port_names);
-  void makeModuleInstBody(VerilogModule *module,
-			  Instance *inst,
-			  VerilogBindingTbl *bindings,
-			  bool make_black_boxes);
-  void makeModuleInstNetwork(VerilogModuleInst *mod_inst,
-			     Instance *parent,
-			     VerilogModule *parent_module,
-			     VerilogBindingTbl *parent_bindings,
-			     bool make_black_boxes);
-  void makeLibertyInst(VerilogLibertyInst *lib_inst,
-		       Instance *parent,
-		       VerilogModule *parent_module,
-		       VerilogBindingTbl *parent_bindings);
-  void bindGlobalNets(VerilogBindingTbl *bindings);
-  void makeNamedInstPins1(Cell *cell,
-			  Instance *inst,
-			  VerilogModuleInst *mod_inst,
-			  VerilogBindingTbl *bindings,
-			  Instance *parent,
-			  VerilogBindingTbl *parent_bindings,
-			  bool is_leaf);
-  void makeNamedInstPins(Cell *cell,
-			 Instance *inst,
-			 VerilogModuleInst *mod_inst,
-			 VerilogBindingTbl *bindings,
-			 Instance *parent,
-			 VerilogModule *parent_module,
-			 VerilogBindingTbl *parent_bindings,
-			 bool is_leaf);
-  void makeOrderedInstPins(Cell *cell,
-			   Instance *inst,
-			   VerilogModuleInst *mod_inst,
-			   VerilogBindingTbl *bindings,
-			   Instance *parent,
-			   VerilogModule *parent_module,
-			   VerilogBindingTbl *parent_bindings,
-			   bool is_leaf);
-  void mergeAssignNet(VerilogAssign *assign,
-		      VerilogModule *module,
-		      Instance *inst,
-		      VerilogBindingTbl *bindings);
-  void makeInstPin(Instance *inst,
-		   Port *port,
-		   VerilogNetNameIterator *net_name_iter,
-		   VerilogBindingTbl *bindings,
-		   Instance *parent,
-		   VerilogBindingTbl *parent_bindings,
-		   bool is_leaf);
-  void makeInstPin(Instance *inst,
-		   Port *port,
-		   const char *net_name,
-		   VerilogBindingTbl *bindings,
-		   Instance *parent,
-		   VerilogBindingTbl *parent_bindings,
-		   bool is_leaf);
-  void linkWarn(int id,
-                const char *filename,
-		int line,
-		const char *msg, ...)
-    __attribute__((format (printf, 5, 6)));
-  void linkError(int id,
-                 const char *filename,
-		 int line,
-		 const char *msg, ...)
-    __attribute__((format (printf, 5, 6)));
-  bool reportLinkErrors(Report *report);
-  bool haveLinkErrors();
-  Cell *makeBlackBox(VerilogModuleInst *mod_inst,
-		     VerilogModule *parent_module);
-  void makeBlackBoxNamedPorts(Cell *cell,
-			      VerilogModuleInst *mod_inst,
-			      VerilogModule *parent_module);
-  void makeBlackBoxOrderedPorts(Cell *cell,
-				VerilogModuleInst *mod_inst,
-				VerilogModule *parent_module);
-  bool isBlackBox(Cell *cell);
-  bool hasScalarNamedPortRefs(LibertyCell *liberty_cell,
-			      VerilogNetSeq *pins);
-
-  Report *report_;
-  Debug *debug_;
-  NetworkReader *network_;
-
-  string filename_;
-  vector<string> filenames_;
-  int line_;
-  gzFile stream_;
-
-  Library *library_;
-  int black_box_index_;
-  VerilogModuleMap module_map_;
-  VerilogErrorSeq link_errors_;
-  const char *zero_net_name_;
-  const char *one_net_name_;
-  const char *constant10_max_;
-  size_t constant10_max_length_;
-  ViewType *view_type_;
-  bool report_stmt_stats_;
-  int module_count_;
-  int inst_mod_count_;
-  int inst_lib_count_;
-  int inst_lib_net_arrays_;
-  int port_names_;
-  int inst_module_names_;
-  int inst_names_;
-  int dcl_count_;
-  int dcl_bus_count_;
-  int dcl_arg_count_;
-  int net_scalar_count_;
-  int net_scalar_names_;
-  int net_bus_names_;
-  int net_part_select_count_;
-  int net_bit_select_count_;
-  int net_port_ref_scalar_count_;
-  int net_port_ref_scalar_net_count_;
-  int net_port_ref_bit_count_;
-  int net_port_ref_part_count_;
-  int net_constant_count_;
-  int assign_count_;
-  int concat_count_;
-};
-=======
 typedef vector<string> StdStringSeq;
->>>>>>> 9c610f63
 
 class VerilogStmt
 {
